"""
Root of pubmed tool!

Contains main functions of the tool

FUNCTIONS:
    format_df(): formats the df for SQL and 
        visualizer
    scraper(): performs full scrape
    sql_full(): performs full SQL process
    full_visual(): performs full visual generation

REQUIREMENTS/DEPENDENCIES: 
    os
    requests
    numpy as np
    pandas as pd
    panels as pn
    validators
    scraper_functs as scr
    sql_functs as sql
    vis_functs as vis
    config_logging as logs
    logger = logs.get_logger()
"""
<<<<<<< HEAD
=======

>>>>>>> 3175e93d
import pubmed_tool.validators as validators
import pubmed_tool.scraper_functs as scr
import pubmed_tool.config_logging as logs
import pubmed_tool.sql_functs as sql
import pubmed_tool.vis_functs as vis
import os
import pandas as pd
import panel as pn
import requests
import numpy as np

logger = logs.get_logger()

def format_df(in_df):
    """
    Performs formatting of the output from the scraper
    to facilitate SQL or visual processing. Uses a
    web-scrape to extract language translations.

    INPUTS:
        in_df (dataframe): data frame of output from the
                scraper

    RETURNS:
        t_df (dataframe): a formatted data frame, where
                authors are exploded into rows, count of
                authors is made, deduplication performed,
                and languages translated.

    REQUIREMENTS/DEPENDENCIES:
        pandas as pd
        requests
        numpy as np
    """      

    t_df = in_df.copy(deep = True)
    # Replace all empty strings with NA
    t_df.replace('', np.nan, inplace = True)

    # Format Keywords as List (from string version of set)
    # =========================================================
    t_df['keywords'].replace(np.nan, '[]', inplace = True)
    t_df['keywords'] = t_df['keywords'].str.replace('{', "[", 
                                                    regex = True)
    t_df['keywords'] = t_df['keywords'].str.replace('}', "]", 
                                                    regex = True)

    # Transform so each row is PMID and author:
    # =========================================================
    # Fill missing values with a blank dictionary string
    t_df['authors'] = t_df['authors'].fillna("[{'last': None}]")
    # Turn these strings into actual lists of dictionaries
    t_df['authors'] = t_df['authors'].apply(eval)
    # 'Explode' dictionary, so each row is now author-pmid
    t_df = t_df.explode(['authors']).reset_index(drop = True)
    t_df = t_df.join(pd.json_normalize(t_df.pop('authors')))
    # Replace any '' values with None
    t_df.replace('', None, inplace = True)
    # Convert any empty values to zero, and make order an int
    t_df.order = t_df.order.fillna(0)
    t_df.order = t_df.order.astype(int)

    # For papers with no authors listed, which gave a single
    # row, similarly replace the last name with "None Listed"
    # a last name value of "None Listed"
    freq_pmids = t_df['pmid'].value_counts()
    single_pmids = freq_pmids[freq_pmids==1].index
    t_df.loc[((t_df['last'].isna()) & 
            (t_df['pmid'].isin(single_pmids))), 'order'] = None
    t_df.loc[((t_df['last'].isna()) & 
            (t_df['pmid'].isin(single_pmids))), 'last'] = "None Listed"
    # Catch the rare paper with failed author extraction
    # This was typically consortia, where it might be stored
    # in a different location. Last name to "None Listed"
    t_df.loc[((t_df['order'] < 2) & 
                (t_df['last'].isna())), 'last'] = 'Failed Capture'

    # Drop extra empty rows from blank authors
    t_df.dropna(subset = ['last'], inplace = True)

    # Calculate the Number of Authors for each PMID:
    # =========================================================
    counts = t_df['pmid'].value_counts().to_dict()
    t_df["numauthors"] = t_df["pmid"].map(counts)
    # Convert count for articles without a listed author to 0, 
    # make the value an integer
    t_df.loc[t_df['last'] == 'None Listed', 'numauthors'] = 0
    t_df['numauthors'] = t_df['numauthors'].astype(int)

    # Convert Order into a True/False, for First Author
    # =========================================================
    t_df['order'] = [order == 1 for order in t_df['order']]
    t_df = t_df.rename(columns = {'order': 'firstauthor'})

    # Convert language values in 'Language' to full names
    # =========================================================
    # Uses the Library of Congress Language Abbreviations, which
    # is what is used by PubMed, to create a list translating
    # each 3-letter abbreviation into the corresponding language
    # in full text
    dict_path = r'https://www.loc.gov/marc/languages/language_code.html'
    r = requests.get(dict_path)
    lang_dict = pd.read_html(r.text)[0]
    lang_dict['code'] = "'" + lang_dict['code'] + "'"
    lang_dict['language'] = "'" + lang_dict['language'] + "'"
    lang_dict = dict(zip(lang_dict['code'], lang_dict['language']))

    # Ensure all languages have single quotes, not double quotes:
    t_df['language'] = t_df['language'].str.replace('"', "'", 
                                                    regex = True)
    # Replace text using regular expressions
    for key in lang_dict.keys():
        t_df['language'] = t_df['language'].str.replace(key, 
                                                lang_dict[key], 
                                                regex = True)
        
    return t_df

def scraper(keyword, start_date, end_date, email, project_dir = None,
        path = 'publications.csv', chunksize = None, max_returns = 200000,
        overwrite = True, return_df = False):
    """
    Performs a search of PubMed using a date range and keyword.
    Can save the data to a CSV file. Can use batch processing, or
    return the dataframe if batch processing is not used.

    INPUTS:
        keyword (string): Keyword term
        start_date (string): Date in YYYY/MM/DD format.
            validated by validate_date()
        end_date (string): Date in YYYY/MM/DD format
            validated by validate_date()
        email (string): email address, required by NCBI
            validated by validate_email()
        path (string,path): string address of output file path
            some validation in validate_path()
        chunksize (int): number of records to batch process
                between opening file, used to optimize run time
                based on capabilities of an individual machine;
                default is None, for bulk processing
        max_returns (int): integer indicating the maximum number of
                records to return; default is 200,000
        overwrite (bool): True/False value indicating if it is
                desired to overwrite the output file, if it
                already exists; default is FALSE
        return_df (bool): True/False value indicating if it is
                desired to return the data frame; not possible
                if batch-processing is being used;
                default is FALSE

    RETURNS:
        chunk (dataframe): if return_df was TRUE; otherwise
        writes records to `path`.

    REQUIREMENTS/DEPENDENCIES:
        os
        pandas as pd
        validators
        scraper_functs as scr
        config_logging as logs
        logger = logs.get_logger()
    """  
    # Validation of Inputs
    # ========================================================================
    # Will throw error if there are validation issues that cannot be overcome

    try:
    # Chunksize: must be an integer
    # ------------------------------------------------------------------------
        if chunksize and not isinstance(chunksize,int):
            if isinstance(chunksize, str) and chunksize.isdigit():
                chunksize = int(chunksize)
            elif chunksize < 1:
                new_size = 100
                message = ''.join([
                    f'<chunksize>: {type(chunksize)} of value {chunksize}',
                    f' is invalid. Adjusted to {new_size}.'
                    ])
    # Informative message informing of correction
                logs.display_message(message, type = 'info')

                chunksize = new_size
                new_size = None                
            else:
    # Informative message informing of correction
                new_size = 100
                message = ''.join([
                    f'<chunksize>: {type(chunksize)} of value {chunksize}',
                    f' is invalid. Adjusted to {new_size}.'
                ])
                logs.display_message(message, type = 'info')

                chunksize = new_size
                new_size = None

    # Chunksize: requires a path
    # ------------------------------------------------------------------------
        if chunksize and not path:
            raise ValueError("Cannot chunk process without a file path!")
        
    # Return_df: cannot occur when using chunk processing. Informative Message
    # ------------------------------------------------------------------------
        if return_df and chunksize:
            message = ''.join([
                'Cannot chunk process and return data frame. Setting',
                ' return_df to False. Use read-in file in separate',
                ' process, if needed.'
                ])
            return_df = False
            logs.display_message(message, type = 'info')

    # Path
    # ------------------------------------------------------------------------
        if path:        
            path = validators.path(project_dir = project_dir, file_name = path, 
                    overwrite = True, req_suffix = ['.csv', '.txt'])
    # Path: if appending and exists, original file must be compatible!
    # ------------------------------------------------------------------------     
            if not overwrite:
                validators.existing_csv(path) # Raises error if incompatible
    # Informative Messages if Errors in Validation
    # ------------------------------------------------------------------------  
    except Exception as e:
        message = f"Error in validations: \n \t {e}"
        logs.display_message(message, type = 'error')

    # Processing
    # ========================================================================
    # Will catch informative errors
    try:
    # Obtain PMIDs from query. Raise error if no IDs returned in search.
    # ------------------------------------------------------------------------  
        target_ids = scr.pubmed_search_ids(keyword, start_date, end_date, email,
                                       max_returns = max_returns)

        if not target_ids or len(target_ids) < 0:
            raise ValueError("No Records Found, Processing stopped.")

    # Chunk processing
    # ------------------------------------------------------------------------  
        if chunksize and path:
    # Divide target_ids into chunks
            for i in range (0, len(target_ids), chunksize):
                chunk_ids = target_ids[i:i+chunksize]
                records = scr.pubmed_fetch_records(chunk_ids, email)
                output_dict = {'pmid': [], 'title': [], 'pubdate': [], 
                   'authors': [], 'keywords':[], 'journal': [], 
                   'isoabbrev': [], 'volume': [], 'issue': [], 
                   'page_start': [], 'page_end': [], 
                   'language': [], 'abstract': [], 'other_type' : [],
                   'other_val' : []
                   }
                
    # Process records              
                for record in records:
                    record_data = scr.single_record(record)
                    if record_data:
                        for key in output_dict.keys():
                            output_dict[key].append(record_data[key])
    
    # Create Data Frame, set index, ensure date column is dates.              
                chunk = pd.DataFrame.from_dict(output_dict)
                chunk.set_index('pmid', inplace = True)
                chunk.pubdate = pd.to_datetime(chunk.pubdate)
                
    # Writing to file. If overwrite, only overwrite with the FIRST chunk
                if not os.path.isfile(path) or overwrite:
                    chunk.to_csv(path_or_buf= path, mode = 'w', index = True,
                             header = True)
                    overwrite = False
                else:
                    chunk.to_csv(path_or_buf= path, mode = 'a', index = True,
                            header = True)
        
    # Non-chunk processing
    # ------------------------------------------------------------------------  
        elif not chunksize:
    # Process records    
            records = scr.pubmed_fetch_records(target_ids,
                                           email=email)
            output_dict = {'pmid': [], 'title': [], 'pubdate': [], 
                'authors': [], 'keywords':[], 'journal': [], 
                'isoabbrev': [], 'volume': [], 'issue': [], 
                'page_start': [], 'page_end': [], 
                'language': [], 'abstract': [], 'other_type' : [],
                'other_val' : []
                }

            for record in records:
                record_data = scr.single_record(record)
                if record_data:
                    for key in output_dict.keys():
                        output_dict[key].append(record_data[key])


    # Create Data Frame, set index, ensure date column is dates.                  
            chunk = pd.DataFrame.from_dict(output_dict)
            chunk.set_index('pmid', inplace=True)
            chunk.pubdate = pd.to_datetime(chunk.pubdate)

    # Writing to file, depending on overwrite choice.
            if path and overwrite:
                chunk.to_csv(path_or_buf= path, mode = 'w', index = True,
                             header = True)
            if path and not overwrite:
                chunk.to_csv(path_or_buf= path, mode = 'a', index = True,
                             header = True)

    # Success Message
    # ========================================================================
        if path:
            message = ''.join([
                f'Success! \n {len(target_ids)} records for ',
                'PubMed Search: \n',
                f'({keyword}) AND ("{start_date}"[Date - Publication]'
                f' : "{end_date}"[Date - Publication]) \n',
                f' processed and written to {path}'
                ])
        else:
            message = ''.join([
                f'Success! \n {len(target_ids)} records for ',
                'PubMed Search: \n',
                f'({keyword}) AND ("{start_date}"[Date - Publication]'
                f' : "{end_date}"[Date - Publication]) \n',
                f' processed.'
                ])
        logs.display_message(message, type = 'info')

    # Return DF, if Return_Df
    # ========================================================================
        if return_df:
            return chunk
        
    # Informative Error Messages
    # ========================================================================
    except Exception as e:
        message = '\n \t'.join([
            'An error occured in processing.',
            'Messages:',
            f'{e}'
            ])
        logs.display_message(message, type = 'error')

def sql_full(t_df, project_dir = None, 
             db_name = 'publications.db', 
             paper_name = 'papers', 
             authors_name = 'authors',
             pairs_name = 'pairs_authorpapers',
             any_nm = None, first_nm = None, 
             last_nm = None, initials_nm = None):
    """
    Processes either a passed data frame or a csv to 
    that data. Performs SQL upload (overwriting any 
    existing tables with the same name in the same 
    database. Queries by name, and returns matches.

    INPUTS:
	    t_df (path or dataframe): either a dataframe
            of papers extracted from scraper, or a
            path to the csv of the same data.
        project_dir (path): path to the project 
            directory. Default is None, which will
            use the current working directory.
        db_name(path): path to the desired output
            database. Default is 'publications.db',
            which will generate in the current
            working directory. Validation by
            validators.path()
        paper_name (string): name for the paper table.
            Default is 'papers'.
        authors_name (string): name for the authors
            table. Default is 'authors'.
        pairs_name (string): name for the pairs table.
            Default is 'pairs_authorpapers'.
        any_nm (string): name to query in any
            field of author name. Default is None.
        last_nm (string): name to query in the
            last name field of author name.
            Default is None.
        first_nm (string): name to query in the
            first name field of author name.
            Default is None.
        initial_nm (string): name to query in the
            initials field of author name.
            Default is None.

    RETURNS:
        matches (dataframe): pandas dataframe of matching
            records. Index is automatic. Dates are
            converted into date objects, and boolean
            'firstauthor' is converted into a bool.

    REQUIREMENTS/DEPENDENCIES:
        pandas as pd
        config_logging as logs
        logger = logs.get_logger()
        logs.display_message()
        sql_functs as sql
        validators.path()
    """  

    try: 
    # Format and split full data frame from Scraper
    # ========================================================================
    # If t_df is a path and not a data frame, extract from CSV
    # ------------------------------------------------------------------------
        if not isinstance(t_df, pd.DataFrame):
            t_df = validators.path(file_name= t_df, 
                                   project_dir = project_dir,
                                   must_exist = True, overwrite = True,
                                   req_suffix = ['.txt', '.csv'])
            
            t_df = pd.read_csv(t_df, 
                    sep = ',', 
                    header = 0, 
                    dtype={'pmid': int, 'volume': 'Int64', 'issue': 'Int64'})

        t_df = format_df(t_df)
        papers, authors, pairs = sql.split_tables(t_df)

    # Upload data to SQLite database
    # ========================================================================
        sql.upload(papers, authors, pairs, 
                   project_dir = project_dir, 
                   db_name = db_name,
                   paper_name = paper_name, 
                   authors_name = authors_name,
                   pairs_name = pairs_name)

    # Query SQL database based on author name, any field.
    # ========================================================================
        matches = sql.query(db_name = db_name, project_dir = project_dir, 
                            any_nm = any_nm, last_nm = last_nm, 
                            initials_nm = initials_nm, first_nm = first_nm,
                            paper_name = paper_name, 
                            authors_name = authors_name,
                            pairs_name = pairs_name)

    # Return matches from Query
    # ========================================================================
        return matches

    except Exception as e:
        message = ''.join([
            'There was an error in SQL processing.',
            f'\n\t Error details: {e}'
            ])
        logs.display_message(message, type = 'error')
        print(e)

def full_visual(t_df, out_path = 'visual.html', project_dir = None, 
                 mode = 'html', port = 5007, interactive = False,
                 keyword = None, start_date = None, end_date = None, 
                 logo_path = None, primary_color = 'blue', 
                 secondary_color = 'grey', accent_color = 'grey'):
    """
    Takes a data frame from scraper, or reads the scraper output CSV,
    and creates a visual of both the summary stats and temporal trends
    for publications over time.

    INPUTS:
        t_df (path or dataframe): either a dataframe of papers 
            extracted from scraper, or a path to the csv of the same data.
        outpath (path): path used to save the visual as an HTML file.
            Default is 'visual.html'. Validated by validators.path().
        project_dir (path): path to the project 
            directory. Default is None, which will
            use the current working directory.
        mode (string): specifies 'html', 'jupyter', or 'port', with
            default of 'html'.
            html: exports to HTML, requires outpath.
            jupyter: provides rendering for jupyter notebook
            port: exports to HTML using a port and localhost
        port (int): port for exporting if mode 'port' was selected.
            Default is 5007.
        keyword (string): keyword used to generate data frame with
            scraper(). Default is None, which will not display keyword.
        start_date(string): start_date used to generate data frame with
            scraper(). Default is None, which will use data frame
            minimum date.
        end_date(string): end_date used to generate data frame with
            scraper(). Default is None, which will use data frame
            maximum date.
        logo_path(path): path to an image file. Validated by
            validators.path(). Default is None.
        count_color(str): string name or hexidecimal value for the 
            line of counts in the line plot. Default is 'blue'
        secondary_color(str): string name or hexidecimal value for the 
            line of 95% confidence interval thresholds in the line plot,
            and outliers in the boxplot. Default is 'grey'.
        secondary_color(str): string name or hexidecimal value for the 
            mean lines in the line plot.
            Default is 'grey'.

    RETURNS:
        visual (panels): visualization based on specifications.

    REQUIREMENTS/DEPENDENCIES:
        datetime as dt
        pandas as pd
        panel as pn
        validators
        vis_functs as vis
        config_logging as logs
        logger = logs.get_logger()
    """  
    from bokeh.resources import INLINE
    from bokeh.core.validation import silence
    from bokeh.core.validation.warnings import FIXED_SIZING_MODE
    silence(FIXED_SIZING_MODE, True)
    
    try:
    # Validate path for export, if given
    # ========================================================================
        if out_path:
            out_path = validators.path(project_dir = project_dir, 
                                   file_name = out_path, overwrite = True, 
                                   req_suffix = ['.html'])
    # Also catch if save is requested, but no path is given
    # -----------------------------------------------------------------------
        if mode == 'html' and not out_path:
            message = ''.join([
                'Cannot save to path if no path given!',
                'Setting mode to "port".'
            ])
            logs.display_message(message, type = 'warning')

        if mode == 'port' and not port:
            message = ''.join([
                'Cannot send to a port without a port specified.',
                'converting to default of 5007'
            ])
            logs.display_message(message, type = 'warning')

    # Format and split full data frame from Scraper
    # ========================================================================
    # If t_df is a path and not a data frame, extract from CSV
    # ------------------------------------------------------------------------
        if not isinstance(t_df, pd.DataFrame):
            t_df = validators.path(file_name= t_df, 
                                   project_dir = project_dir,
                                   must_exist = True, overwrite = True,
                                   req_suffix = ['.txt', '.csv'])
            
            t_df = pd.read_csv(t_df, 
                    sep = ',', 
                    header = 0, 
                    dtype={'pmid': int, 'volume': 'Int64', 'issue': 'Int64'})

        t_df = format_df(t_df)

        if interactive:
            visual = vis.interactive(t_df, keyword = keyword, 
                                   start_date = start_date, 
                                   end_date = end_date,
                                   logo_path = logo_path,
                                   primary_color = primary_color, 
                                   secondary_color = secondary_color,
                                   accent_color = accent_color)
        else:
            visual = vis.static(t_df, keyword = keyword, 
                                   start_date = start_date, 
                                   end_date = end_date,
                                   logo_path = logo_path,
                                   primary_color = primary_color, 
                                   secondary_color = secondary_color,
                                   accent_color = accent_color)

        if mode == 'html':
            visual.save(out_path, resources = INLINE)
        elif mode == 'jupyter':
            pn.extension()
            return visual.servable()
        elif mode == 'port':
            visual.show(port = port)
        return None
        
    except Exception as e:
        message = ''.join([
            "Exception in full visual construction:",
            f"\n \t {e}"
        ])
        logs.display_message(message, type = 'error')<|MERGE_RESOLUTION|>--- conflicted
+++ resolved
@@ -23,10 +23,7 @@
     config_logging as logs
     logger = logs.get_logger()
 """
-<<<<<<< HEAD
-=======
-
->>>>>>> 3175e93d
+
 import pubmed_tool.validators as validators
 import pubmed_tool.scraper_functs as scr
 import pubmed_tool.config_logging as logs
